'use strict';

var interpolate = require('../geometry/interpolate.js'),
    Anchor = require('../geometry/anchor.js'),
    Point = require('../geometry/point.js'),
    Collision = require('./collision.js');

module.exports = Placement;

function Placement(geometry, zoom, tileSize) {
    this.geometry = geometry;
    this.zoom = zoom;
    this.collision = new Collision();
    this.tileSize = tileSize;
    this.zOffset = Math.log(256/this.tileSize) / Math.LN2;
    this.tileExtent = 4096;
    this.glyphSize = 24; // size in pixels of this glyphs in the tile

    // Calculate the maximum scale we can go down in our fake-3d rtree so that
    // placement still makes sense. This is calculated so that the minimum
    // placement zoom can be at most 25.5 (we use an unsigned integer x10 to
    // store the minimum zoom).
    //
    // We don't want to place labels all the way to 25.5. This lets too many
    // glyphs be placed, slowing down collision checking. Only place labels if
    // they will show up within the intended zoom range of the tile.
    // TODO make this not hardcoded to 3
    this.maxPlacementScale = Math.exp(Math.LN2 * Math.min((25.5 - this.zoom), 3));
}

var minScale = 0.5; // underscale by 1 zoom level

function byScale(a, b) {
    return a.scale - b.scale;
}

Placement.prototype.addFeature = function(line, info, rects, shaping) {

    var horizontal = info['text-path'] === 'horizontal',
        padding = info['text-padding'] || 2,
        maxAngleDelta = info['text-max-angle'] || Math.PI,
        textMinDistance = info['text-min-distance'] || 250,
        rotate = info['text-rotate'] || 0,
        fontScale = (this.tileExtent / this.tileSize) / (this.glyphSize / info['text-max-size']),

        advance = this.measureText(shaping, rects),
        anchors;

    // Point labels
    if (line.length === 1) {
        anchors = [new Anchor(line[0].x, line[0].y, 0, minScale)];

    // Line labels
    } else {
        anchors = interpolate(line, textMinDistance, minScale);

        // Sort anchors by segment so that we can start placement with the
        // anchors that can be shown at the lowest zoom levels.
        anchors.sort(byScale);
    }

    for (var j = 0, len = anchors.length; j < len; j++) {
        var anchor = anchors[j];
        var glyphs = getGlyphs(anchor, advance, shaping, rects, fontScale, horizontal, line, maxAngleDelta, rotate);
        var place = this.collision.place(
            glyphs.boxes, anchor, anchor.scale, this.maxPlacementScale, padding, horizontal, info['text-always-visible']);

        if (place) {
            this.geometry.addGlyphs(glyphs.glyphs, place.zoom, place.rotationRange, this.zoom - this.zOffset);
        }
    }
};

Placement.prototype.measureText = function(shaping, rects) {
    var advance = 0;

    // Use the bounding box of the glyph placement to calculate advance.
    for (var i = 0; i < shaping.length; i++) {
        var shape = shaping[i];
        var glyph = rects[shape.fontstack][shape.glyph];
        if (glyph) {
            advance += glyph.w;
        }
    }

    return advance;
};

function getGlyphs(anchor, advance, shaping, rects, fontScale, horizontal, line, maxAngleDelta, rotate) {
    // The total text advance is the width of this label.

    // TODO: figure out correct ascender height.
    var origin = new Point(-advance / 2, -17);

    // TODO: allow setting an alignment
    // var alignment = 'center';
    // if (alignment == 'center') {
    //     origin.x -= advance / 2;
    // } else if (alignment == 'right') {
    //     origin.x -= advance;
    // }

    var glyphs = [],
        boxes = [];

    var buffer = 3;

    for (var k = 0; k < shaping.length; k++) {
        var shape = shaping[k];
        var fontstack = rects[shape.fontstack];
        var rect = fontstack[shape.glyph];

        if (!rect) continue;

<<<<<<< HEAD
        var width = rect.w;
        var height = rect.h;

        var x = (origin.x + shape.x + rect.l - buffer + width / 2) * fontScale;
=======
        if (!(rect && rect.w > 0 && rect.h > 0)) continue;

        var x = (origin.x + shape.x + glyph.left - buffer + rect.w / 2) * fontScale;
>>>>>>> 2f5eabdb

        var glyphInstances;
        if (anchor.segment !== undefined) {
            glyphInstances = [];
            getSegmentGlyphs(glyphInstances, anchor, x, line, anchor.segment, 1, maxAngleDelta);
            getSegmentGlyphs(glyphInstances, anchor, x, line, anchor.segment, -1, maxAngleDelta);

        } else {
            glyphInstances = [{
                anchor: anchor,
                offset: 0,
                angle: 0,
                maxScale: Infinity,
                minScale: minScale
            }];
        }

<<<<<<< HEAD
        var x1 = origin.x + shape.x + rect.l - buffer,
            y1 = origin.y + shape.y - rect.t - buffer,
            x2 = x1 + width,
            y2 = y1 + height,
=======
        var x1 = origin.x + shape.x + glyph.left - buffer,
            y1 = origin.y + shape.y - glyph.top - buffer,
            x2 = x1 + rect.w,
            y2 = y1 + rect.h,
>>>>>>> 2f5eabdb

            otl = new Point(x1, y1),
            otr = new Point(x2, y1),
            obl = new Point(x1, y2),
            obr = new Point(x2, y2),

            obox = {
                x1: fontScale * x1,
                y1: fontScale * y1,
                x2: fontScale * x2,
                y2: fontScale * y2
            };

        for (var i = 0; i < glyphInstances.length; i++) {

            var instance = glyphInstances[i],

                tl = otl,
                tr = otr,
                bl = obl,
                br = obr,
                box = obox,

                // Clamp to -90/+90 degrees
                angle = instance.angle + rotate;

            if (angle) {
                // Compute the transformation matrix.
                var sin = Math.sin(angle),
                    cos = Math.cos(angle),
                    matrix = [cos, -sin, sin, cos];

                tl = tl.matMult(matrix);
                tr = tr.matMult(matrix);
                bl = bl.matMult(matrix);
                br = br.matMult(matrix);
            }

            // Prevent label from extending past the end of the line
            var glyphMinScale = Math.max(instance.minScale, anchor.scale);

            // Remember the glyph for later insertion.
            glyphs.push({
                tl: tl,
                tr: tr,
                bl: bl,
                br: br,
                tex: rect,
                angle: (anchor.angle + rotate + instance.offset + 2 * Math.PI) % (2 * Math.PI),
                anchor: instance.anchor,
                minScale: glyphMinScale,
                maxScale: instance.maxScale
            });

            if (!instance.offset) { // not a flipped glyph
                if (angle) {
                    // Calculate the rotated glyph's bounding box offsets from the anchor point.
                    box = {
                        x1: fontScale * Math.min(tl.x, tr.x, bl.x, br.x),
                        y1: fontScale * Math.min(tl.y, tr.y, bl.y, br.y),
                        x2: fontScale * Math.max(tl.x, tr.x, bl.x, br.x),
                        y2: fontScale * Math.max(tl.y, tr.y, bl.y, br.y)
                    };
                }
                boxes.push({
                    box: box,
                    anchor: instance.anchor,
                    minScale: glyphMinScale,
                    maxScale: instance.maxScale
                });
            }
        }
    }

    return {
        glyphs: glyphs,
        boxes: boxes
    };
}

function getSegmentGlyphs(glyphs, anchor, offset, line, segment, direction, maxAngleDelta) {
    var upsideDown = direction < 0;

    if (offset < 0)  direction *= -1;

    if (direction > 0) segment++;

    var newAnchor = anchor;
    var end = line[segment];
    var prevscale = Infinity;
    var prevAngle;

    offset = Math.abs(offset);

    var placementScale = anchor.scale;

    segment_loop:
    while (true) {
        var dist = newAnchor.dist(end);
        var scale = offset/dist;
        var angle = -Math.atan2(end.x - newAnchor.x, end.y - newAnchor.y) + direction * Math.PI / 2;
        if (upsideDown) angle += Math.PI;

        // Don't place around sharp corners
        var angleDiff = (angle - prevAngle) % (2 * Math.PI);
        if (prevAngle && Math.abs(angleDiff) > maxAngleDelta) {
            anchor.scale = prevscale;
            break;
        }

        glyphs.push({
            anchor: newAnchor,
            offset: upsideDown ? Math.PI : 0,
            minScale: scale,
            maxScale: prevscale,
            angle: (angle + 2 * Math.PI) % (2 * Math.PI)
        });

        if (scale <= placementScale) break;

        newAnchor = end;

        // skip duplicate nodes
        while (newAnchor.equals(end)) {
            segment += direction;
            end = line[segment];

            if (!end) {
                anchor.scale = scale;
                break segment_loop;
            }
        }

        var unit = end.sub(newAnchor)._unit();
        newAnchor = newAnchor.sub(unit._mult(dist));

        prevscale = scale;
        prevAngle = angle;
    }
}<|MERGE_RESOLUTION|>--- conflicted
+++ resolved
@@ -34,7 +34,7 @@
     return a.scale - b.scale;
 }
 
-Placement.prototype.addFeature = function(line, info, rects, shaping) {
+Placement.prototype.addFeature = function(line, info, faces, shaping) {
 
     var horizontal = info['text-path'] === 'horizontal',
         padding = info['text-padding'] || 2,
@@ -43,7 +43,7 @@
         rotate = info['text-rotate'] || 0,
         fontScale = (this.tileExtent / this.tileSize) / (this.glyphSize / info['text-max-size']),
 
-        advance = this.measureText(shaping, rects),
+        advance = this.measureText(shaping, faces),
         anchors;
 
     // Point labels
@@ -61,7 +61,7 @@
 
     for (var j = 0, len = anchors.length; j < len; j++) {
         var anchor = anchors[j];
-        var glyphs = getGlyphs(anchor, advance, shaping, rects, fontScale, horizontal, line, maxAngleDelta, rotate);
+        var glyphs = getGlyphs(anchor, advance, shaping, faces, fontScale, horizontal, line, maxAngleDelta, rotate);
         var place = this.collision.place(
             glyphs.boxes, anchor, anchor.scale, this.maxPlacementScale, padding, horizontal, info['text-always-visible']);
 
@@ -71,13 +71,13 @@
     }
 };
 
-Placement.prototype.measureText = function(shaping, rects) {
+Placement.prototype.measureText = function(shaping, faces) {
     var advance = 0;
 
     // Use the bounding box of the glyph placement to calculate advance.
     for (var i = 0; i < shaping.length; i++) {
         var shape = shaping[i];
-        var glyph = rects[shape.fontstack][shape.glyph];
+        var glyph = faces[shape.fontstack][shape.glyph];
         if (glyph) {
             advance += glyph.w;
         }
@@ -86,7 +86,7 @@
     return advance;
 };
 
-function getGlyphs(anchor, advance, shaping, rects, fontScale, horizontal, line, maxAngleDelta, rotate) {
+function getGlyphs(anchor, advance, shaping, faces, fontScale, horizontal, line, maxAngleDelta, rotate) {
     // The total text advance is the width of this label.
 
     // TODO: figure out correct ascender height.
@@ -107,21 +107,15 @@
 
     for (var k = 0; k < shaping.length; k++) {
         var shape = shaping[k];
-        var fontstack = rects[shape.fontstack];
-        var rect = fontstack[shape.glyph];
-
-        if (!rect) continue;
-
-<<<<<<< HEAD
-        var width = rect.w;
-        var height = rect.h;
-
-        var x = (origin.x + shape.x + rect.l - buffer + width / 2) * fontScale;
-=======
+        var fontstack = faces[shape.fontstack];
+        var glyph = fontstack.glyphs[shape.glyph];
+        var rect = fontstack.rects[shape.glyph];
+
+        if (!glyph) continue;
+
         if (!(rect && rect.w > 0 && rect.h > 0)) continue;
 
         var x = (origin.x + shape.x + glyph.left - buffer + rect.w / 2) * fontScale;
->>>>>>> 2f5eabdb
 
         var glyphInstances;
         if (anchor.segment !== undefined) {
@@ -139,17 +133,10 @@
             }];
         }
 
-<<<<<<< HEAD
-        var x1 = origin.x + shape.x + rect.l - buffer,
-            y1 = origin.y + shape.y - rect.t - buffer,
-            x2 = x1 + width,
-            y2 = y1 + height,
-=======
         var x1 = origin.x + shape.x + glyph.left - buffer,
             y1 = origin.y + shape.y - glyph.top - buffer,
             x2 = x1 + rect.w,
             y2 = y1 + rect.h,
->>>>>>> 2f5eabdb
 
             otl = new Point(x1, y1),
             otr = new Point(x2, y1),
